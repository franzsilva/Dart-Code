--- conflicted
+++ resolved
@@ -2,11 +2,7 @@
 	"name": "dart-code",
 	"displayName": "Dart Code",
 	"description": "Dart, Flutter and Fuchsia support for Visual Studio Code.",
-<<<<<<< HEAD
 	"version": "2.9.0-dev",
-=======
-	"version": "2.8.1",
->>>>>>> ba61f6ba
 	"publisher": "Dart-Code",
 	"engines": {
 		"vscode": "^1.20.0"
